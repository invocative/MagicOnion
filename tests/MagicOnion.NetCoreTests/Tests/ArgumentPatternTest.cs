--- conflicted
+++ resolved
@@ -159,33 +159,12 @@
         }
     }
 
-<<<<<<< HEAD
     public class ArgumentPatternTest : IClassFixture<ServerFixture<ArgumentPattern>>
-=======
-    [CollectionDefinition(nameof(ArgumentPatternTestCollectionServerFixture))]
-    public class ArgumentPatternTestCollectionServerFixture : ICollectionFixture<ArgumentPatternTestCollectionServerFixture.CustomServerFixture>
-    {
-        public class CustomServerFixture : ServerFixture
-        {
-            protected override MagicOnionServiceDefinition BuildServerServiceDefinition(MagicOnionOptions options)
-            {
-                return MagicOnionEngine.BuildServerServiceDefinition(new[] { typeof(ArgumentPattern) }, options);
-            }
-        }
-    }
-
-    [Collection(nameof(ArgumentPatternTestCollectionServerFixture))]
-    public class ArgumentPatternTest
->>>>>>> 60f0bda4
     {
         ITestOutputHelper logger;
         Channel channel;
 
-<<<<<<< HEAD
         public ArgumentPatternTest(ITestOutputHelper logger, ServerFixture<ArgumentPattern> server)
-=======
-        public ArgumentPatternTest(ITestOutputHelper logger, ArgumentPatternTestCollectionServerFixture.CustomServerFixture server)
->>>>>>> 60f0bda4
         {
             this.logger = logger;
             this.channel = server.DefaultChannel;
@@ -343,12 +322,8 @@
 
                 var callResult = invoker.AsyncUnaryCall(method, null, default(CallOptions), request);
 
-<<<<<<< HEAD
-                IResponseContext<MyResponse> response = new ResponseContext<MyResponse>(callResult, MessagePackSerializer.DefaultResolver);
-=======
                 var response = new ResponseContext<MyResponse>(callResult, MessagePackSerializer.DefaultOptions);
->>>>>>> 60f0bda4
-                return new UnaryResult<MyResponse>(Task.FromResult(response));
+                return new UnaryResult<MyResponse>(Task.FromResult<IResponseContext<MyResponse>>(response));
             }
 
             public UnaryResult<MyResponse> Unary2(MyRequest req)
