--- conflicted
+++ resolved
@@ -17,13 +17,8 @@
         internal readonly TResponse rawValue;
         internal readonly bool hasRawValue;
         readonly AsyncClientStreamingCall<byte[], byte[]> inner;
-<<<<<<< HEAD
         readonly IClientStreamWriter<TRequest> requestStream;
-        readonly IFormatterResolver resolver;
-=======
-        readonly MarshallingClientStreamWriter<TRequest> requestStream;
         readonly MessagePackSerializerOptions serializerOptions;
->>>>>>> 60f0bda4
 
         public ClientStreamingResult(TResponse rawValue)
         {
@@ -34,22 +29,13 @@
             this.serializerOptions = null;
         }
 
-<<<<<<< HEAD
-        public ClientStreamingResult(AsyncClientStreamingCall<byte[], byte[]> inner, IClientStreamWriter<TRequest> requestStream, IFormatterResolver resolver)
-=======
-        public ClientStreamingResult(AsyncClientStreamingCall<byte[], byte[]> inner, MessagePackSerializerOptions serializerOptions)
->>>>>>> 60f0bda4
+        public ClientStreamingResult(AsyncClientStreamingCall<byte[], byte[]> inner, IClientStreamWriter<TRequest> requestStream, MessagePackSerializerOptions serializerOptions)
         {
             this.hasRawValue = false;
             this.rawValue = default(TResponse);
             this.inner = inner;
-<<<<<<< HEAD
             this.requestStream = requestStream;
-            this.resolver = resolver;
-=======
-            this.requestStream = new MarshallingClientStreamWriter<TRequest>(inner.RequestStream, serializerOptions);
             this.serializerOptions = serializerOptions;
->>>>>>> 60f0bda4
         }
 
         async Task<TResponse> Deserialize()
